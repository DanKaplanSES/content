---
title: Streams API
slug: Web/API/Streams_API
tags:
  - API
  - Experimental
  - JavaScript
  - Landing
  - Reference
  - Streams
---
<div>{{SeeCompatTable}}{{DefaultAPISidebar("Streams")}}</div>

<div>
<p>The Streams API allows JavaScript to programmatically access streams of data received over the network and process them as desired by the developer.</p>

<p>{{AvailableInWorkers}}</p>
</div>

<h2 id="Concepts_and_usage">Concepts and usage</h2>

<p>Streaming involves breaking a resource that you want to receive over a network down into small chunks, then processing it bit by bit. This is something browsers do anyway when receiving assets to be shown on webpages — videos buffer and more is gradually available to play, and sometimes you'll see images display gradually as more is loaded.</p>

<p>But this has never been available to JavaScript before. Previously, if we wanted to process a resource of some kind (be it a video, or a text file, etc.), we'd have to download the entire file, wait for it to be deserialized into a suitable format, then process the whole lot after it is fully received.</p>

<p>With Streams being available to JavaScript, this all changes — you can now start processing raw data with JavaScript bit by bit as soon as it is available on the client-side, without needing to generate a buffer, string, or blob.</p>

<p><img alt="" src="https://mdn.mozillademos.org/files/15817/Concept.png" style="display: block; height: 382px; margin: 0px auto; width: 1000px;"></p>

<p>There are more advantages too — you can detect when streams start or end, chain streams together, handle errors and cancel streams as required, and react to the speed of the stream is being read at.</p>

<p>The basic usage of Streams hinges around making responses available as streams. For example, the response {{domxref("Body")}} returned by a successful <a href="/en-US/docs/Web/API/WindowOrWorkerGlobalScope/fetch">fetch request</a> can be exposed as a {{domxref("ReadableStream")}}, and you can then read it using a reader created with {{domxref("ReadableStream.getReader()")}}, cancel it with {{domxref("ReadableStream.cancel()")}}, etc.</p>

<p>More complicated uses involve creating your own stream using the {{domxref("ReadableStream.ReadableStream", "ReadableStream()")}} constructor, for example to process data inside a <a href="/en-US/docs/Web/API/Service_Worker_API">service worker</a>.</p>

<p>You can also write data to streams using {{domxref("WritableStream")}}.</p>

<div class="note">
<p><strong>Note</strong>: You can find a lot more details about the theory and practice of streams in our articles — <a href="/en-US/docs/Web/API/Streams_API/Concepts">Streams API concepts</a>, <a href="/en-US/docs/Web/API/Streams_API/Using_readable_streams">Using readable streams</a>, and <a href="/en-US/docs/Web/API/Streams_API/Using_writable_streams">Using writable streams</a>.</p>
</div>

<h2 id="Stream_interfaces">Stream interfaces</h2>

<h3 id="Readable_streams">Readable streams</h3>

<dl>
 <dt>{{domxref("ReadableStream")}}</dt>
 <dd>Represents a readable stream of data. It can be used to handle response streams of the <a href="/en-US/docs/Web/API/Fetch_API">Fetch API</a>, or developer-defined streams (e.g. a custom {{domxref("ReadableStream.ReadableStream", "ReadableStream()")}} constructor).</dd>
 <dt>{{domxref("ReadableStreamDefaultReader")}}</dt>
 <dd>Represents a default reader that can be used to read stream data supplied from a network (e.g. a fetch request).</dd>
 <dt>{{domxref("ReadableStreamDefaultController")}}</dt>
 <dd>Represents a controller allowing control of a {{domxref("ReadableStream")}}'s state and internal queue. Default controllers are for streams that are not byte streams.</dd>
</dl>

<h3 id="Writable_streams">Writable streams</h3>

<dl>
 <dt>{{domxref("WritableStream")}}</dt>
 <dd>Provides a standard abstraction for writing streaming data to a destination, known as a sink. This object comes with built-in backpressure and queuing.</dd>
 <dt>{{domxref("WritableStreamDefaultWriter")}}</dt>
 <dd>Represents a default writable stream writer that can be used to write chunks of data to a writable stream.</dd>
 <dt>{{domxref("WritableStreamDefaultController")}}</dt>
 <dd>Represents a controller allowing control of a {{domxref("WritableStream")}}'s state. When constructing a <code>WritableStream</code>, the underlying sink is given a corresponding <code>WritableStreamDefaultController</code> instance to manipulate.</dd>
</dl>

<h3 id="Related_stream_APIs_and_operations">Related stream APIs and operations</h3>

<dl>
 <dt>{{domxref("ByteLengthQueuingStrategy")}}</dt>
 <dd>Provides a built-in byte length queuing strategy that can be used when constructing streams.</dd>
 <dt>{{domxref("CountQueuingStrategy")}}</dt>
 <dd>Provides a built-in chunk counting queuing strategy that can be used when constructing streams.</dd>
</dl>

<h3 id="Extensions_to_other_APIs">Extensions to other APIs</h3>

<dl>
 <dt>{{domxref("Request")}}</dt>
 <dd>When a new <code>Request</code> object is constructed, you can pass it a {{domxref("ReadableStream")}} in the <code>body</code> property of its <code>RequestInit</code> dictionary.  This <code>Request</code> could then be passed to a {{domxref("WindowOrWorkerGlobalScope.fetch()")}} to commence fetching the stream.</dd>
 <dt>{{domxref("Body")}}</dt>
 <dd>The response {{domxref("Body")}} returned by a successful <a href="/en-US/docs/Web/API/WindowOrWorkerGlobalScope/fetch">fetch request</a> is exposed by default as a {{domxref("ReadableStream")}}, and can have a reader attached to it, etc.</dd>
</dl>

<h3 id="ByteStream-related_interfaces">ByteStream-related interfaces</h3>

<div class="warning">
<p><strong>Important</strong>: these are not implemented anywhere as yet, and questions have been raised as to whether the spec details are in a finished enough state for them to be implemented. This may change over time.</p>
</div>

<dl>
 <dt>{{domxref("ReadableStreamBYOBReader")}}</dt>
 <dd>Represents a BYOB ("bring your own buffer") reader that can be used to read stream data supplied by the developer (e.g. a custom {{domxref("ReadableStream.ReadableStream", "ReadableStream()")}} constructor).</dd>
 <dt>{{domxref("ReadableByteStreamController")}}</dt>
 <dd>Represents a controller allowing control of a {{domxref("ReadableStream")}}'s state and internal queue. Byte stream controllers are for byte streams.</dd>
 <dt>{{domxref("ReadableStreamBYOBRequest")}}</dt>
 <dd>Represents a pull into request in a {{domxref("ReadableByteStreamController")}}.</dd>
</dl>

<h2 id="Examples">Examples</h2>

<p>We have created a directory of examples to go along with the Streams API documentation — see <a href="https://github.com/mdn/dom-examples/tree/master/streams">mdn/dom-examples/streams</a>. The examples are as follows:</p>

<ul>
 <li><a href="http://mdn.github.io/dom-examples/streams/simple-pump/">Simple stream pump</a>: This example shows how to consume a ReadableStream and pass its data to another.</li>
 <li><a href="http://mdn.github.io/dom-examples/streams/grayscale-png/">Grayscale a PNG</a>: This example shows how a ReadableStream of a PNG can be turned into grayscale.</li>
 <li><a href="http://mdn.github.io/dom-examples/streams/simple-random-stream/">Simple random stream</a>: This example shows how to use a custom stream to generate random strings, enqueue them as chunks, and then read them back out again.</li>
 <li><a href="http://mdn.github.io/dom-examples/streams/simple-tee-example/">Simple tee example</a>: This example extends the Simple random stream example, showing how a stream can be teed and both resulting streams can be read independently.</li>
<<<<<<< HEAD
 <li><a href="http://mdn.github.io/dom-examples/streams/simple-writer/">Simple writer</a>: This example shows how to write to a writable stream, then decode the stream and write the contents to the UI.</li>
 <li><a href="http://mdn.github.io/dom-examples/streams/png-transform-stream/">Unpack chunks of a PNG</a>: This example shows how <a href="https://developer.mozilla.org/en-US/docs/Web/API/ReadableStream/pipeThrough"><code>pipeThrough()</code></a> can be used to transform a ReadableStream into a stream of other data types by transforming a data of a PNG file into a stream of PNG chunks.</li>
=======
 <li><a href="http://mdn.github.io/dom-examples/streams/simple-writer/">Simple writer</a>: This example shows how to to write to a writable stream, then decode the stream and write the contents to the UI.</li>
 <li><a href="http://mdn.github.io/dom-examples/streams/png-transform-stream/">Unpack chunks of a PNG</a>: This example shows how <a href="/en-US/docs/Web/API/ReadableStream/pipeThrough"><code>pipeThrough()</code></a> can be used to transform a ReadableStream into a stream of other data types by transforming a data of a PNG file into a stream of PNG chunks.</li>
>>>>>>> 27248552
</ul>

<p>Examples from other developers:</p>

<ul>
 <li><a href="https://fetch-progress.anthum.com/">Progress Indicators with Streams, Service Workers, &amp; Fetch</a>.</li>
</ul>

<h2 id="Specifications">Specifications</h2>

<table class="standard-table">
 <tbody>
  <tr>
   <th scope="col">Specification</th>
   <th scope="col">Status</th>
   <th scope="col">Comment</th>
  </tr>
  <tr>
   <td>{{SpecName('Streams')}}</td>
   <td>{{Spec2('Streams')}}</td>
   <td>Initial definition.</td>
  </tr>
 </tbody>
</table>

<h2 id="Browser_compatibility">Browser compatibility</h2>

<div class="hidden">
<p>The compatibility table in this page is generated from structured data. If you'd like to contribute to the data, please check out <a href="https://github.com/mdn/browser-compat-data">https://github.com/mdn/browser-compat-data</a> and send us a pull request.</p>
</div>

<h3 id="ReadableStream">ReadableStream</h3>

<p>{{Compat("api.ReadableStream")}}</p>

<h3 id="WritableStream">WritableStream</h3>

<p>{{Compat("api.WritableStream")}}</p>

<h2 id="See_also">See also</h2>

<ul>
 <li><a href="/en-US/docs/Web/API/Streams_API/Concepts">Streams API concepts</a></li>
 <li><a href="/en-US/docs/Web/API/Streams_API/Using_readable_streams">Using readable streams</a></li>
 <li><a href="/en-US/docs/Web/API/Streams_API/Using_writable_streams">Using writable streams</a></li>
</ul><|MERGE_RESOLUTION|>--- conflicted
+++ resolved
@@ -105,13 +105,8 @@
  <li><a href="http://mdn.github.io/dom-examples/streams/grayscale-png/">Grayscale a PNG</a>: This example shows how a ReadableStream of a PNG can be turned into grayscale.</li>
  <li><a href="http://mdn.github.io/dom-examples/streams/simple-random-stream/">Simple random stream</a>: This example shows how to use a custom stream to generate random strings, enqueue them as chunks, and then read them back out again.</li>
  <li><a href="http://mdn.github.io/dom-examples/streams/simple-tee-example/">Simple tee example</a>: This example extends the Simple random stream example, showing how a stream can be teed and both resulting streams can be read independently.</li>
-<<<<<<< HEAD
- <li><a href="http://mdn.github.io/dom-examples/streams/simple-writer/">Simple writer</a>: This example shows how to write to a writable stream, then decode the stream and write the contents to the UI.</li>
- <li><a href="http://mdn.github.io/dom-examples/streams/png-transform-stream/">Unpack chunks of a PNG</a>: This example shows how <a href="https://developer.mozilla.org/en-US/docs/Web/API/ReadableStream/pipeThrough"><code>pipeThrough()</code></a> can be used to transform a ReadableStream into a stream of other data types by transforming a data of a PNG file into a stream of PNG chunks.</li>
-=======
  <li><a href="http://mdn.github.io/dom-examples/streams/simple-writer/">Simple writer</a>: This example shows how to to write to a writable stream, then decode the stream and write the contents to the UI.</li>
  <li><a href="http://mdn.github.io/dom-examples/streams/png-transform-stream/">Unpack chunks of a PNG</a>: This example shows how <a href="/en-US/docs/Web/API/ReadableStream/pipeThrough"><code>pipeThrough()</code></a> can be used to transform a ReadableStream into a stream of other data types by transforming a data of a PNG file into a stream of PNG chunks.</li>
->>>>>>> 27248552
 </ul>
 
 <p>Examples from other developers:</p>
