--- conflicted
+++ resolved
@@ -68,13 +68,8 @@
 const obj = {};
 const obj.foo = "hi"; // SyntaxError missing ; before statement
 
-<<<<<<< HEAD
 let array = [];
-let array[0] = 'there'; // SyntaxError missing ; before statement
-=======
-const array = [];
-const array[0] = "there"; // SyntaxError missing ; before statement
->>>>>>> c4c2a708
+let array[0] = "there"; // SyntaxError missing ; before statement
 ```
 
 Instead, omit the `var` keyword:
@@ -83,13 +78,8 @@
 const obj = {};
 obj.foo = "hi";
 
-<<<<<<< HEAD
 let array = [];
-array[0] = 'there';
-=======
-const array = [];
 array[0] = "there";
->>>>>>> c4c2a708
 ```
 
 ### Bad keywords
